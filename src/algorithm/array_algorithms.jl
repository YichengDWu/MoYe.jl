@inline function make_moyearray_like(::Type{T}, @nospecialize(layout::StaticLayout)) where {T <: Number}
    return MoYeArray{T}(undef, make_ordered_layout(layout)) # make the layout compact, hence not the same as `similar`
end
@inline function make_moyearray_like(::Type{T}, @nospecialize(x::MoYeArray)) where {T}
    return make_moyearray_like(T, layout(x))
end
@inline function make_moyearray_like(@nospecialize x::MoYeArray{T}) where {T}
    return make_moyearray_like(T, x)
end

@inline function make_fragment_like(::Type{T}, layout::Layout) where {T}
    return MoYeArray{T}(undef, make_fragment_like(layout))
end
@inline function make_fragment_like(::Type{T}, x::MoYeArray) where {T}
    return make_fragment_like(T, layout(x))
end
@inline function make_fragment_like(x::MoYeArray{T}) where {T}
    return make_fragment_like(T, x)
end

#  make_identity_tensor

# Layout manipulation, should return a non-owning MoYeArray
@inline flatten(@nospecialize(x::MoYeArray)) = MoYeArray(pointer(x), flatten(layout(x)))
@inline Base.coalesce(@nospecialize x::MoYeArray) = MoYeArray(pointer(x), coalesce(layout(x)))
@inline function Base.coalesce(@nospecialize(x::MoYeArray), @nospecialize(trg_profile::IntTuple))
    return MoYeArray(pointer(x), coalesce(layout(x), trg_profile))
end
@inline function group_modes(@nospecialize(x::MoYeArray), B::IntType, E::IntType)
    return MoYeArray(pointer(x), group(layout(x), B, E))
end

# Algebra
@inline function logical_divide(@nospecialize(x::MoYeArray), tile)
    return MoYeArray(pointer(x), logical_divide(layout(x), tile))
end

@inline function zipped_divide(@nospecialize(x::MoYeArray), tile)
    return MoYeArray(pointer(x), zipped_divide(layout(x), tile))
end

@inline function tiled_divide(@nospecialize(x::MoYeArray), tile)
    return MoYeArray(pointer(x), tiled_divide(layout(x), tile))
end

@inline function local_partition(x::MoYeArray{T,N}, tile::Tile, coord::Tuple) where {T,N}
    return view(zipped_divide(x, tile), coord, ntuple(i -> Colon(), Val(N)))
end
@inline function local_partition(@nospecialize(x::MoYeArray), tile::Layout, index::Int)
    return local_partition(x, map(capacity, shape(tile)), get_congr_coord(tile, index))
end
@inline function local_partition(@nospecialize(x::MoYeArray), tile::Tile, coord, proj)
    return local_partition(x, dice(tile, proj), dice(coord, proj))
end
@inline function local_partition(@nospecialize(x::MoYeArray), tile::Layout, index::Integer, proj)
    return local_partition(x, dice(map(capacity, shape(tile)), proj), get_congr_coord(dice(tile, proj), index))
end

function composition(x::MoYeArray, layout1, layouts...)
    @inline
    return MoYeArray(pointer(x), composition(layout(x), (layout1, layouts...)))
end
function Base.:(∘)(x::MoYeArray, layout1, layouts...)
    @inline
    return MoYeArray(pointer(x), composition(layout(x), (layout1, layouts...)))
end

_toint(x::Integer) = Int(x)
_toint(x::Colon) = x

"""
    @parallelize x::MoYeArray threadgroup_layout::Tile   thread_idx::Tuple
    @parallelize x::MoYeArray threadgroup_layout::Layout thread_idx::Int

Partition `x` with `size(threadgroup_layout)` threads, and return the view of the entries that the thread at `thread_idx` will work on.

## Examples

Say we have a [`MoYeArray`](@ref) `x` of shape `(6, 8)` and 4 threads of shape (2, 2). We would
like to  partition `x` with the 4 threads and get a view of the entries that the first thread
will work on. We can do this by calling `@parallelize(x, (2, 2), 1)`.

```julia
julia> a = MoYeArray(pointer([i for i in 1:48]), @Layout((6,8)))
6×8 MoYeArray{Int64, 2, ViewEngine{Int64, Ptr{Int64}}, Layout{2, Tuple{Static.StaticInt{6}, Static.StaticInt{8}}, Tuple{Static.StaticInt{1}, Static.StaticInt{6}}}}:
 1   7  13  19  25  31  37  43
 2   8  14  20  26  32  38  44
 3   9  15  21  27  33  39  45
 4  10  16  22  28  34  40  46
 5  11  17  23  29  35  41  47
 6  12  18  24  30  36  42  48

<<<<<<< HEAD
julia> @parallelize a (_2, _2) (1, 1)
=======
julia> @parallelize a (2, 2) (1, 1)
>>>>>>> de61f48b
3×4 MoYeArray{Int64, 2, ViewEngine{Int64, Ptr{Int64}}, Layout{2, Tuple{Static.StaticInt{3}, Static.StaticInt{4}}, Tuple{Static.StaticInt{2}, Static.StaticInt{12}}}}:
 1  13  25  37
 3  15  27  39
 5  17  29  41
```

You can also pass in a thread layout and a thread id to get the tile:
```julia
julia> @parallelize a @Layout((2,2), (1, 2)) 2
3×4 MoYeArray{Int64, 2, ViewEngine{Int64, Ptr{Int64}}, Layout{2, Tuple{StaticInt{3}, StaticInt{4}}, Tuple{StaticInt{2}, StaticInt{12}}}}:
 2  14  26  38
 4  16  28  40
 6  18  30  42

julia> @parallelize a @Layout((2,2), (2, 1)) 2
3×4 MoYeArray{Int64, 2, ViewEngine{Int64, Ptr{Int64}}, Layout{2, Tuple{StaticInt{3}, StaticInt{4}}, Tuple{StaticInt{2}, StaticInt{12}}}}:
  7  19  31  43
  9  21  33  45
 11  23  35  47
```
"""
macro parallelize(x, tile, coord, args...)
    quote
        local_partition($(esc(x)), static($(esc(tile))), map(_toint, $(esc(coord))), $(map(esc, args)...))
    end
end

@inline function local_tile(x::MoYeArray, tile::Tile, coord::Tuple)
    R1 = length(tile)
    R2 = rank(x)
    return view(zipped_divide(x, tile), ntuple(i -> :, R1), append(coord, :, StaticInt{R2}()))
end
@inline function local_tile(x::MoYeArray, tile::Tile, coord::Tuple, proj)
    return local_tile(x, dice(tile, proj), dice(coord, proj))
end

"""
    @tile x::MoYeArray threadgroup_shape::Tile threadgroup_coord::Tuple

Partition `x` with `threadgroup_shape`. Return the view of the entries of `x` that the thread group at `threadgroup_coord` will work on.

## Examples

```julia
julia> a = MoYeArray(pointer([i for i in 1:48]), @Layout((6,8)))
6×8 MoYeArray{Int64, 2, ViewEngine{Int64, Ptr{Int64}}, Layout{2, Tuple{Static.StaticInt{6}, Static.StaticInt{8}}, Tuple{Static.StaticInt{1}, Static.StaticInt{6}}}} with indices _1:_6×_1:_8:
 1   7  13  19  25  31  37  43
 2   8  14  20  26  32  38  44
 3   9  15  21  27  33  39  45
 4  10  16  22  28  34  40  46
 5  11  17  23  29  35  41  47
 6  12  18  24  30  36  42  48

<<<<<<< HEAD
julia> @tile a (_2, _2) (1, 1)
2×2 MoYeArray{Int64, 2, ViewEngine{Int64, Ptr{Int64}}, Layout{2, Tuple{StaticInt{2}, StaticInt{2}}, Tuple{StaticInt{1}, StaticInt{6}}}}:
=======
julia> @tile a (2, 2) (1, 1)
2×2 MoYeArray{Int64, 2, ViewEngine{Int64, Ptr{Int64}}, Layout{2, Tuple{Static.StaticInt{2}, Static.StaticInt{2}}, Tuple{Static.StaticInt{1}, Static.StaticInt{6}}}} with indices _1:_2×_1:_2:
>>>>>>> de61f48b
 1  7
 2  8

```
"""
macro tile(x, tile, coord, args...)
    quote
        local_tile($(esc(x)), static($(esc(tile))), map(_toint, $(esc(coord))), $(map(esc, args)...))
    end
end

@inline function Base.fill!(x::NonOwningArray, val)
    vx = engine(x)
    @loopinfo unroll for i in eachindex(x)
        @inbounds vx[i] = val
    end
    return x
end
@inline Base.fill!(x::OwningArray, val) = @gc_preserve fill!(x, val)

@inline function Base.sum(x::NonOwningArray{T}) where T
    vx = engine(x)
    tmp = zero(T)
    @loopinfo unroll for i in 1:length(x)
        @inbounds tmp += vx[i]
    end
    return tmp
end
@inline Base.sum(x::OwningArray) = @gc_preserve sum(x)

"""
    zeros!(x::MoYeArray)

Fill `x` with zeros.
"""
@inline zeros!(x::MoYeArray) = fill!(x, zero(eltype(x)))

function max_common_vector(src::MoYeArray{TS}, dst::MoYeArray{TD}) where {TS, TD}
    if sizeof(TS) == sizeof(TD) && isbitstype(TS) && isbitstype(TD)
        return max_common_vector(src.layout, dst.layout)
    else
        return Zero()
    end
end

@device_override function foreach(f::F, x::MoYeArray) where {F}
    @loopinfo unroll for i in eachindex(x)
        f(x[i])
    end
    return nothing
end

@device_override function map!(f::F, x::MoYeArray, y::MoYeArray) where {F}
    @loopinfo unroll for i in eachindex(x)
        x[i] = f(y[i])
    end
    return nothing
end
@device_override @inline function map!(f::F, x::MoYeArray) where {F}
    @loopinfo unroll for i in eachindex(x)
        x[i] = f(x[i])
    end
    return nothing
end
<|MERGE_RESOLUTION|>--- conflicted
+++ resolved
@@ -1,221 +1,212 @@
-@inline function make_moyearray_like(::Type{T}, @nospecialize(layout::StaticLayout)) where {T <: Number}
-    return MoYeArray{T}(undef, make_ordered_layout(layout)) # make the layout compact, hence not the same as `similar`
-end
-@inline function make_moyearray_like(::Type{T}, @nospecialize(x::MoYeArray)) where {T}
-    return make_moyearray_like(T, layout(x))
-end
-@inline function make_moyearray_like(@nospecialize x::MoYeArray{T}) where {T}
-    return make_moyearray_like(T, x)
-end
-
-@inline function make_fragment_like(::Type{T}, layout::Layout) where {T}
-    return MoYeArray{T}(undef, make_fragment_like(layout))
-end
-@inline function make_fragment_like(::Type{T}, x::MoYeArray) where {T}
-    return make_fragment_like(T, layout(x))
-end
-@inline function make_fragment_like(x::MoYeArray{T}) where {T}
-    return make_fragment_like(T, x)
-end
-
-#  make_identity_tensor
-
-# Layout manipulation, should return a non-owning MoYeArray
-@inline flatten(@nospecialize(x::MoYeArray)) = MoYeArray(pointer(x), flatten(layout(x)))
-@inline Base.coalesce(@nospecialize x::MoYeArray) = MoYeArray(pointer(x), coalesce(layout(x)))
-@inline function Base.coalesce(@nospecialize(x::MoYeArray), @nospecialize(trg_profile::IntTuple))
-    return MoYeArray(pointer(x), coalesce(layout(x), trg_profile))
-end
-@inline function group_modes(@nospecialize(x::MoYeArray), B::IntType, E::IntType)
-    return MoYeArray(pointer(x), group(layout(x), B, E))
-end
-
-# Algebra
-@inline function logical_divide(@nospecialize(x::MoYeArray), tile)
-    return MoYeArray(pointer(x), logical_divide(layout(x), tile))
-end
-
-@inline function zipped_divide(@nospecialize(x::MoYeArray), tile)
-    return MoYeArray(pointer(x), zipped_divide(layout(x), tile))
-end
-
-@inline function tiled_divide(@nospecialize(x::MoYeArray), tile)
-    return MoYeArray(pointer(x), tiled_divide(layout(x), tile))
-end
-
-@inline function local_partition(x::MoYeArray{T,N}, tile::Tile, coord::Tuple) where {T,N}
-    return view(zipped_divide(x, tile), coord, ntuple(i -> Colon(), Val(N)))
-end
-@inline function local_partition(@nospecialize(x::MoYeArray), tile::Layout, index::Int)
-    return local_partition(x, map(capacity, shape(tile)), get_congr_coord(tile, index))
-end
-@inline function local_partition(@nospecialize(x::MoYeArray), tile::Tile, coord, proj)
-    return local_partition(x, dice(tile, proj), dice(coord, proj))
-end
-@inline function local_partition(@nospecialize(x::MoYeArray), tile::Layout, index::Integer, proj)
-    return local_partition(x, dice(map(capacity, shape(tile)), proj), get_congr_coord(dice(tile, proj), index))
-end
-
-function composition(x::MoYeArray, layout1, layouts...)
-    @inline
-    return MoYeArray(pointer(x), composition(layout(x), (layout1, layouts...)))
-end
-function Base.:(∘)(x::MoYeArray, layout1, layouts...)
-    @inline
-    return MoYeArray(pointer(x), composition(layout(x), (layout1, layouts...)))
-end
-
-_toint(x::Integer) = Int(x)
-_toint(x::Colon) = x
-
-"""
-    @parallelize x::MoYeArray threadgroup_layout::Tile   thread_idx::Tuple
-    @parallelize x::MoYeArray threadgroup_layout::Layout thread_idx::Int
-
-Partition `x` with `size(threadgroup_layout)` threads, and return the view of the entries that the thread at `thread_idx` will work on.
-
-## Examples
-
-Say we have a [`MoYeArray`](@ref) `x` of shape `(6, 8)` and 4 threads of shape (2, 2). We would
-like to  partition `x` with the 4 threads and get a view of the entries that the first thread
-will work on. We can do this by calling `@parallelize(x, (2, 2), 1)`.
-
-```julia
-julia> a = MoYeArray(pointer([i for i in 1:48]), @Layout((6,8)))
-6×8 MoYeArray{Int64, 2, ViewEngine{Int64, Ptr{Int64}}, Layout{2, Tuple{Static.StaticInt{6}, Static.StaticInt{8}}, Tuple{Static.StaticInt{1}, Static.StaticInt{6}}}}:
- 1   7  13  19  25  31  37  43
- 2   8  14  20  26  32  38  44
- 3   9  15  21  27  33  39  45
- 4  10  16  22  28  34  40  46
- 5  11  17  23  29  35  41  47
- 6  12  18  24  30  36  42  48
-
-<<<<<<< HEAD
-julia> @parallelize a (_2, _2) (1, 1)
-=======
-julia> @parallelize a (2, 2) (1, 1)
->>>>>>> de61f48b
-3×4 MoYeArray{Int64, 2, ViewEngine{Int64, Ptr{Int64}}, Layout{2, Tuple{Static.StaticInt{3}, Static.StaticInt{4}}, Tuple{Static.StaticInt{2}, Static.StaticInt{12}}}}:
- 1  13  25  37
- 3  15  27  39
- 5  17  29  41
-```
-
-You can also pass in a thread layout and a thread id to get the tile:
-```julia
-julia> @parallelize a @Layout((2,2), (1, 2)) 2
-3×4 MoYeArray{Int64, 2, ViewEngine{Int64, Ptr{Int64}}, Layout{2, Tuple{StaticInt{3}, StaticInt{4}}, Tuple{StaticInt{2}, StaticInt{12}}}}:
- 2  14  26  38
- 4  16  28  40
- 6  18  30  42
-
-julia> @parallelize a @Layout((2,2), (2, 1)) 2
-3×4 MoYeArray{Int64, 2, ViewEngine{Int64, Ptr{Int64}}, Layout{2, Tuple{StaticInt{3}, StaticInt{4}}, Tuple{StaticInt{2}, StaticInt{12}}}}:
-  7  19  31  43
-  9  21  33  45
- 11  23  35  47
-```
-"""
-macro parallelize(x, tile, coord, args...)
-    quote
-        local_partition($(esc(x)), static($(esc(tile))), map(_toint, $(esc(coord))), $(map(esc, args)...))
-    end
-end
-
-@inline function local_tile(x::MoYeArray, tile::Tile, coord::Tuple)
-    R1 = length(tile)
-    R2 = rank(x)
-    return view(zipped_divide(x, tile), ntuple(i -> :, R1), append(coord, :, StaticInt{R2}()))
-end
-@inline function local_tile(x::MoYeArray, tile::Tile, coord::Tuple, proj)
-    return local_tile(x, dice(tile, proj), dice(coord, proj))
-end
-
-"""
-    @tile x::MoYeArray threadgroup_shape::Tile threadgroup_coord::Tuple
-
-Partition `x` with `threadgroup_shape`. Return the view of the entries of `x` that the thread group at `threadgroup_coord` will work on.
-
-## Examples
-
-```julia
-julia> a = MoYeArray(pointer([i for i in 1:48]), @Layout((6,8)))
-6×8 MoYeArray{Int64, 2, ViewEngine{Int64, Ptr{Int64}}, Layout{2, Tuple{Static.StaticInt{6}, Static.StaticInt{8}}, Tuple{Static.StaticInt{1}, Static.StaticInt{6}}}} with indices _1:_6×_1:_8:
- 1   7  13  19  25  31  37  43
- 2   8  14  20  26  32  38  44
- 3   9  15  21  27  33  39  45
- 4  10  16  22  28  34  40  46
- 5  11  17  23  29  35  41  47
- 6  12  18  24  30  36  42  48
-
-<<<<<<< HEAD
-julia> @tile a (_2, _2) (1, 1)
-2×2 MoYeArray{Int64, 2, ViewEngine{Int64, Ptr{Int64}}, Layout{2, Tuple{StaticInt{2}, StaticInt{2}}, Tuple{StaticInt{1}, StaticInt{6}}}}:
-=======
-julia> @tile a (2, 2) (1, 1)
-2×2 MoYeArray{Int64, 2, ViewEngine{Int64, Ptr{Int64}}, Layout{2, Tuple{Static.StaticInt{2}, Static.StaticInt{2}}, Tuple{Static.StaticInt{1}, Static.StaticInt{6}}}} with indices _1:_2×_1:_2:
->>>>>>> de61f48b
- 1  7
- 2  8
-
-```
-"""
-macro tile(x, tile, coord, args...)
-    quote
-        local_tile($(esc(x)), static($(esc(tile))), map(_toint, $(esc(coord))), $(map(esc, args)...))
-    end
-end
-
-@inline function Base.fill!(x::NonOwningArray, val)
-    vx = engine(x)
-    @loopinfo unroll for i in eachindex(x)
-        @inbounds vx[i] = val
-    end
-    return x
-end
-@inline Base.fill!(x::OwningArray, val) = @gc_preserve fill!(x, val)
-
-@inline function Base.sum(x::NonOwningArray{T}) where T
-    vx = engine(x)
-    tmp = zero(T)
-    @loopinfo unroll for i in 1:length(x)
-        @inbounds tmp += vx[i]
-    end
-    return tmp
-end
-@inline Base.sum(x::OwningArray) = @gc_preserve sum(x)
-
-"""
-    zeros!(x::MoYeArray)
-
-Fill `x` with zeros.
-"""
-@inline zeros!(x::MoYeArray) = fill!(x, zero(eltype(x)))
-
-function max_common_vector(src::MoYeArray{TS}, dst::MoYeArray{TD}) where {TS, TD}
-    if sizeof(TS) == sizeof(TD) && isbitstype(TS) && isbitstype(TD)
-        return max_common_vector(src.layout, dst.layout)
-    else
-        return Zero()
-    end
-end
-
-@device_override function foreach(f::F, x::MoYeArray) where {F}
-    @loopinfo unroll for i in eachindex(x)
-        f(x[i])
-    end
-    return nothing
-end
-
-@device_override function map!(f::F, x::MoYeArray, y::MoYeArray) where {F}
-    @loopinfo unroll for i in eachindex(x)
-        x[i] = f(y[i])
-    end
-    return nothing
-end
-@device_override @inline function map!(f::F, x::MoYeArray) where {F}
-    @loopinfo unroll for i in eachindex(x)
-        x[i] = f(x[i])
-    end
-    return nothing
-end
+@inline function make_moyearray_like(::Type{T}, @nospecialize(layout::StaticLayout)) where {T <: Number}
+    return MoYeArray{T}(undef, make_ordered_layout(layout)) # make the layout compact, hence not the same as `similar`
+end
+@inline function make_moyearray_like(::Type{T}, @nospecialize(x::MoYeArray)) where {T}
+    return make_moyearray_like(T, layout(x))
+end
+@inline function make_moyearray_like(@nospecialize x::MoYeArray{T}) where {T}
+    return make_moyearray_like(T, x)
+end
+
+@inline function make_fragment_like(::Type{T}, layout::Layout) where {T}
+    return MoYeArray{T}(undef, make_fragment_like(layout))
+end
+@inline function make_fragment_like(::Type{T}, x::MoYeArray) where {T}
+    return make_fragment_like(T, layout(x))
+end
+@inline function make_fragment_like(x::MoYeArray{T}) where {T}
+    return make_fragment_like(T, x)
+end
+
+#  make_identity_tensor
+
+# Layout manipulation, should return a non-owning MoYeArray
+@inline flatten(@nospecialize(x::MoYeArray)) = MoYeArray(pointer(x), flatten(layout(x)))
+@inline Base.coalesce(@nospecialize x::MoYeArray) = MoYeArray(pointer(x), coalesce(layout(x)))
+@inline function Base.coalesce(@nospecialize(x::MoYeArray), @nospecialize(trg_profile::IntTuple))
+    return MoYeArray(pointer(x), coalesce(layout(x), trg_profile))
+end
+@inline function group_modes(@nospecialize(x::MoYeArray), B::IntType, E::IntType)
+    return MoYeArray(pointer(x), group(layout(x), B, E))
+end
+
+# Algebra
+@inline function logical_divide(@nospecialize(x::MoYeArray), tile)
+    return MoYeArray(pointer(x), logical_divide(layout(x), tile))
+end
+
+@inline function zipped_divide(@nospecialize(x::MoYeArray), tile)
+    return MoYeArray(pointer(x), zipped_divide(layout(x), tile))
+end
+
+@inline function tiled_divide(@nospecialize(x::MoYeArray), tile)
+    return MoYeArray(pointer(x), tiled_divide(layout(x), tile))
+end
+
+@inline function local_partition(x::MoYeArray{T,N}, tile::Tile, coord::Tuple) where {T,N}
+    return view(zipped_divide(x, tile), coord, ntuple(i -> Colon(), Val(N)))
+end
+@inline function local_partition(@nospecialize(x::MoYeArray), tile::Layout, index::Int)
+    return local_partition(x, map(capacity, shape(tile)), get_congr_coord(tile, index))
+end
+@inline function local_partition(@nospecialize(x::MoYeArray), tile::Tile, coord, proj)
+    return local_partition(x, dice(tile, proj), dice(coord, proj))
+end
+@inline function local_partition(@nospecialize(x::MoYeArray), tile::Layout, index::Integer, proj)
+    return local_partition(x, dice(map(capacity, shape(tile)), proj), get_congr_coord(dice(tile, proj), index))
+end
+
+function composition(x::MoYeArray, layout1, layouts...)
+    @inline
+    return MoYeArray(pointer(x), composition(layout(x), (layout1, layouts...)))
+end
+function Base.:(∘)(x::MoYeArray, layout1, layouts...)
+    @inline
+    return MoYeArray(pointer(x), composition(layout(x), (layout1, layouts...)))
+end
+
+_toint(x::Integer) = Int(x)
+_toint(x::Colon) = x
+
+"""
+    @parallelize x::MoYeArray threadgroup_layout::Tile   thread_idx::Tuple
+    @parallelize x::MoYeArray threadgroup_layout::Layout thread_idx::Int
+
+Partition `x` with `size(threadgroup_layout)` threads, and return the view of the entries that the thread at `thread_idx` will work on.
+
+## Examples
+
+Say we have a [`MoYeArray`](@ref) `x` of shape `(6, 8)` and 4 threads of shape (2, 2). We would
+like to  partition `x` with the 4 threads and get a view of the entries that the first thread
+will work on. We can do this by calling `@parallelize(x, (2, 2), 1)`.
+
+```julia
+julia> a = MoYeArray(pointer([i for i in 1:48]), @Layout((6,8)))
+6×8 MoYeArray{Int64, 2, ViewEngine{Int64, Ptr{Int64}}, Layout{2, Tuple{Static.StaticInt{6}, Static.StaticInt{8}}, Tuple{Static.StaticInt{1}, Static.StaticInt{6}}}}:
+ 1   7  13  19  25  31  37  43
+ 2   8  14  20  26  32  38  44
+ 3   9  15  21  27  33  39  45
+ 4  10  16  22  28  34  40  46
+ 5  11  17  23  29  35  41  47
+ 6  12  18  24  30  36  42  48
+
+julia> @parallelize a (_2, _2) (1, 1)
+3×4 MoYeArray{Int64, 2, ViewEngine{Int64, Ptr{Int64}}, Layout{2, Tuple{Static.StaticInt{3}, Static.StaticInt{4}}, Tuple{Static.StaticInt{2}, Static.StaticInt{12}}}}:
+ 1  13  25  37
+ 3  15  27  39
+ 5  17  29  41
+```
+
+You can also pass in a thread layout and a thread id to get the tile:
+```julia
+julia> @parallelize a @Layout((2,2), (1, 2)) 2
+3×4 MoYeArray{Int64, 2, ViewEngine{Int64, Ptr{Int64}}, Layout{2, Tuple{StaticInt{3}, StaticInt{4}}, Tuple{StaticInt{2}, StaticInt{12}}}}:
+ 2  14  26  38
+ 4  16  28  40
+ 6  18  30  42
+
+julia> @parallelize a @Layout((2,2), (2, 1)) 2
+3×4 MoYeArray{Int64, 2, ViewEngine{Int64, Ptr{Int64}}, Layout{2, Tuple{StaticInt{3}, StaticInt{4}}, Tuple{StaticInt{2}, StaticInt{12}}}}:
+  7  19  31  43
+  9  21  33  45
+ 11  23  35  47
+```
+"""
+macro parallelize(x, tile, coord, args...)
+    quote
+        local_partition($(esc(x)), static($(esc(tile))), map(_toint, $(esc(coord))), $(map(esc, args)...))
+    end
+end
+
+@inline function local_tile(x::MoYeArray, tile::Tile, coord::Tuple)
+    R1 = length(tile)
+    R2 = rank(x)
+    return view(zipped_divide(x, tile), ntuple(i -> :, R1), append(coord, :, StaticInt{R2}()))
+end
+@inline function local_tile(x::MoYeArray, tile::Tile, coord::Tuple, proj)
+    return local_tile(x, dice(tile, proj), dice(coord, proj))
+end
+
+"""
+    @tile x::MoYeArray threadgroup_shape::Tile threadgroup_coord::Tuple
+
+Partition `x` with `threadgroup_shape`. Return the view of the entries of `x` that the thread group at `threadgroup_coord` will work on.
+
+## Examples
+
+```julia
+julia> a = MoYeArray(pointer([i for i in 1:48]), @Layout((6,8)))
+6×8 MoYeArray{Int64, 2, ViewEngine{Int64, Ptr{Int64}}, Layout{2, Tuple{Static.StaticInt{6}, Static.StaticInt{8}}, Tuple{Static.StaticInt{1}, Static.StaticInt{6}}}} with indices _1:_6×_1:_8:
+ 1   7  13  19  25  31  37  43
+ 2   8  14  20  26  32  38  44
+ 3   9  15  21  27  33  39  45
+ 4  10  16  22  28  34  40  46
+ 5  11  17  23  29  35  41  47
+ 6  12  18  24  30  36  42  48
+
+julia> @tile a (_2, _2) (1, 1)
+2×2 MoYeArray{Int64, 2, ViewEngine{Int64, Ptr{Int64}}, Layout{2, Tuple{StaticInt{2}, StaticInt{2}}, Tuple{StaticInt{1}, StaticInt{6}}}}:
+ 1  7
+ 2  8
+
+```
+"""
+macro tile(x, tile, coord, args...)
+    quote
+        local_tile($(esc(x)), static($(esc(tile))), map(_toint, $(esc(coord))), $(map(esc, args)...))
+    end
+end
+
+@inline function Base.fill!(x::NonOwningArray, val)
+    vx = engine(x)
+    @loopinfo unroll for i in eachindex(x)
+        @inbounds vx[i] = val
+    end
+    return x
+end
+@inline Base.fill!(x::OwningArray, val) = @gc_preserve fill!(x, val)
+
+@inline function Base.sum(x::NonOwningArray{T}) where T
+    vx = engine(x)
+    tmp = zero(T)
+    @loopinfo unroll for i in 1:length(x)
+        @inbounds tmp += vx[i]
+    end
+    return tmp
+end
+@inline Base.sum(x::OwningArray) = @gc_preserve sum(x)
+
+"""
+    zeros!(x::MoYeArray)
+
+Fill `x` with zeros.
+"""
+@inline zeros!(x::MoYeArray) = fill!(x, zero(eltype(x)))
+
+function max_common_vector(src::MoYeArray{TS}, dst::MoYeArray{TD}) where {TS, TD}
+    if sizeof(TS) == sizeof(TD) && isbitstype(TS) && isbitstype(TD)
+        return max_common_vector(src.layout, dst.layout)
+    else
+        return Zero()
+    end
+end
+
+@device_override function foreach(f::F, x::MoYeArray) where {F}
+    @loopinfo unroll for i in eachindex(x)
+        f(x[i])
+    end
+    return nothing
+end
+
+@device_override function map!(f::F, x::MoYeArray, y::MoYeArray) where {F}
+    @loopinfo unroll for i in eachindex(x)
+        x[i] = f(y[i])
+    end
+    return nothing
+end
+@device_override @inline function map!(f::F, x::MoYeArray) where {F}
+    @loopinfo unroll for i in eachindex(x)
+        x[i] = f(x[i])
+    end
+    return nothing
+end